--- conflicted
+++ resolved
@@ -18,11 +18,9 @@
 - uses `tempfile` to hide all input and output files (if you don't care about them)
 - has some convenience functionality to use SExtractor's `ASSOC` process
 
-<<<<<<< HEAD
+
 To learn more about how to use ``sewpy``, the best is to have a look at the scripts in the ``examples`` directory. You can also view the full API documentation, hosted at [sewpy.readthedocs.org](http://sewpy.readthedocs.org).
 
-=======
->>>>>>> 6a987bc6
 
 ## Installation
 
